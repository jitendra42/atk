/*
// Copyright (c) 2015 Intel Corporation 
//
// Licensed under the Apache License, Version 2.0 (the "License");
// you may not use this file except in compliance with the License.
// You may obtain a copy of the License at
//
//      http://www.apache.org/licenses/LICENSE-2.0
//
// Unless required by applicable law or agreed to in writing, software
// distributed under the License is distributed on an "AS IS" BASIS,
// WITHOUT WARRANTIES OR CONDITIONS OF ANY KIND, either express or implied.
// See the License for the specific language governing permissions and
// limitations under the License.
*/

package org.trustedanalytics.atk.engine.frame.plugins.exporthdfs

import org.apache.spark.SparkContext
import org.apache.spark.frame.FrameRdd
import org.trustedanalytics.atk.UnitReturn
import org.trustedanalytics.atk.domain.frame.ExportHdfsHiveArgs
import org.trustedanalytics.atk.engine.plugin.{ Invocation, PluginDoc }
import org.trustedanalytics.atk.engine.frame.SparkFrame
import org.trustedanalytics.atk.engine.plugin.SparkCommandPlugin

// Implicits needed for JSON conversion
import spray.json._
import org.trustedanalytics.atk.domain.DomainJsonProtocol._

/**
 * Export a frame to hive table
 */
@PluginDoc(oneLine = "Write current frame to Hive table.",
  extended = """Table must not exist in Hive.
Export of Vectors is not currently supported.""")
class ExportHdfsHivePlugin extends SparkCommandPlugin[ExportHdfsHiveArgs, UnitReturn] {

  /**
   * The name of the command
   */
  override def name: String = "frame/export_to_hive"

  /**
   * Number of Spark jobs that get created by running this command
   * (this configuration is used to prevent multiple progress bars in Python client)
   */
  override def numberOfJobs(arguments: ExportHdfsHiveArgs)(implicit invocation: Invocation) = 5

  /**
   * Calculate covariance for the specified columns
   *
   * @param invocation information about the user and the circumstances at the time of the call, as well as a function
   *                   that can be called to produce a SparkContext that can be used during this invocation
   * @param arguments input specification for covariance
   * @return value of type declared as the Return type
   */
  override def execute(arguments: ExportHdfsHiveArgs)(implicit invocation: Invocation): UnitReturn = {
    val frame: SparkFrame = arguments.frame
    exportToHdfsHive(sc, frame.rdd, arguments.tableName)
  }

  /**
   * Export to a file in Hive format
   *
   * @param frameRdd input rdd containing all columns
   * @param tablename table where to store the RDD
   */
  private def exportToHdfsHive(
    sc: SparkContext,
    frameRdd: FrameRdd,
    tablename: String) {

    val df = frameRdd.toDataFrameUsingHiveContext
    df.registerTempTable("mytable")

    val beginstring = "{\"name\": \"" + tablename + "\",\"type\": \"record\",\"fields\": "
<<<<<<< HEAD
    val array = FrameRdd.schemaToHiveType(frameRdd.frameSchema).map(column => "{\"name\":\"" + column._1 + "\", \"type\":\"" + column._2 + "\"}")
=======
    val array = FrameRdd.schemaToHiveType(frameRdd.frameSchema).map(column => "{\"name\":\"" + column._1 + "\", \"type\":[\"null\",\"" + column._2 + "\"]}")
>>>>>>> ed0d833c
    val colSchema = array.mkString("[", ",", "]")
    val endstring = "}"
    val schema = beginstring + colSchema + endstring

    df.sqlContext.asInstanceOf[org.apache.spark.sql.hive.HiveContext].sql(s"CREATE TABLE " + tablename +
      s" ROW FORMAT SERDE 'org.apache.hadoop.hive.serde2.avro.AvroSerDe' STORED AS AVRO TBLPROPERTIES ('avro.schema.literal'= '${schema}' ) AS SELECT * FROM mytable")
  }
}<|MERGE_RESOLUTION|>--- conflicted
+++ resolved
@@ -75,11 +75,7 @@
     df.registerTempTable("mytable")
 
     val beginstring = "{\"name\": \"" + tablename + "\",\"type\": \"record\",\"fields\": "
-<<<<<<< HEAD
-    val array = FrameRdd.schemaToHiveType(frameRdd.frameSchema).map(column => "{\"name\":\"" + column._1 + "\", \"type\":\"" + column._2 + "\"}")
-=======
     val array = FrameRdd.schemaToHiveType(frameRdd.frameSchema).map(column => "{\"name\":\"" + column._1 + "\", \"type\":[\"null\",\"" + column._2 + "\"]}")
->>>>>>> ed0d833c
     val colSchema = array.mkString("[", ",", "]")
     val endstring = "}"
     val schema = beginstring + colSchema + endstring
