/**
 *  Copyright (c) 2015 Intel Corporation 
 *
 *  Licensed under the Apache License, Version 2.0 (the "License");
 *  you may not use this file except in compliance with the License.
 *  You may obtain a copy of the License at
 *
 *       http://www.apache.org/licenses/LICENSE-2.0
 *
 *  Unless required by applicable law or agreed to in writing, software
 *  distributed under the License is distributed on an "AS IS" BASIS,
 *  WITHOUT WARRANTIES OR CONDITIONS OF ANY KIND, either express or implied.
 *  See the License for the specific language governing permissions and
 *  limitations under the License.
 */

package org.apache.spark.mllib.atk.plugins

import org.apache.spark.mllib.classification.{ LogisticRegressionModelWithFrequency, NaiveBayesModel, SVMModel }
import org.apache.spark.mllib.clustering.{ GaussianMixtureModel, KMeansModel }
import org.apache.spark.mllib.linalg.{ DenseMatrix, DenseVector, Matrix, SparseVector, Vector }
import org.apache.spark.mllib.regression
import org.apache.spark.mllib.regression.LinearRegressionModel
import org.apache.spark.mllib.stat.distribution.MultivariateGaussian
import org.apache.spark.mllib.tree.configuration.FeatureType.FeatureType
import org.apache.spark.mllib.tree.configuration.{ FeatureType, Algo }
import org.apache.spark.mllib.tree.configuration.Algo.Algo
import org.apache.spark.mllib.tree.configuration.FeatureType.FeatureType
import org.apache.spark.mllib.tree.model._
import org.trustedanalytics.atk.engine.model.plugins.classification.{ RandomForestClassifierTrainReturn, RandomForestClassifierPredictArgs, RandomForestClassifierTestArgs, RandomForestClassifierTrainArgs }
import org.trustedanalytics.atk.engine.model.plugins.dimensionalityreduction.PrincipalComponentsData
import org.trustedanalytics.atk.engine.model.plugins.regression._
import org.trustedanalytics.atk.engine.model.plugins.clustering._
import org.trustedanalytics.atk.domain.DomainJsonProtocol._
import org.trustedanalytics.atk.engine.model.plugins.classification._
import org.trustedanalytics.atk.engine.model.plugins.classification.glm.{ LogisticRegressionData, LogisticRegressionSummaryTable, LogisticRegressionTrainArgs }
import org.trustedanalytics.atk.engine.model.plugins.dimensionalityreduction._
<<<<<<< HEAD
//import org.trustedanalytics.atk.engine.model.plugins.regression.LinearRegressionWithSGDData
=======
import org.trustedanalytics.atk.scoring.models.{ SVMData, KMeansData, LinearRegressionData, NaiveBayesData, RandomForestClassifierData, RandomForestRegressorData, LinearRegressionTrainReturn }
>>>>>>> ad7da06c
import spray.json._

/**
 * Implicit conversions for Logistic Regression objects to/from JSON
 */

object MLLibJsonProtocol {

  implicit object SparseVectorFormat extends JsonFormat[SparseVector] {
    /**
     * Conversion from MLLib's SparseVector format to JsValue
     * @param obj: SparseVector whose format is SparseVector(val size: Int, val indices: Array[Int], val values: Array[Double])
     * @return JsValue
     */
    override def write(obj: SparseVector): JsValue = {
      JsObject(
        "size" -> JsNumber(obj.size),
        "indices" -> new JsArray(obj.indices.map(i => JsNumber(i)).toList),
        "values" -> new JsArray(obj.values.map(d => JsNumber(d)).toList)
      )
    }

    /**
     * Conversion from JsValue to MLLib's SparseVector format
     * @param json: JsValue
     * @return SparseVector whose format is SparseVector(val size: Int, val indices: Array[Int], val values: Array[Double])
     */
    override def read(json: JsValue): SparseVector = {
      val fields = json.asJsObject.fields
      val size = fields.get("size").get.asInstanceOf[JsNumber].value.intValue
      val indices = fields.get("indices").get.asInstanceOf[JsArray].elements.map(i => i.asInstanceOf[JsNumber].value.intValue).toArray
      val values = fields.get("values").get.asInstanceOf[JsArray].elements.map(i => i.asInstanceOf[JsNumber].value.doubleValue).toArray

      new SparseVector(size, indices, values)
    }
  }

  implicit object DenseVectorFormat extends JsonFormat[DenseVector] {
    /**
     * Conversion from MLLib's DenseVector format to JsValue
     * @param obj DenseVector, whose format is DenseVector(val values: Array[Double])
     * @return JsValue
     */
    override def write(obj: DenseVector): JsValue = {
      JsObject(
        "values" -> new JsArray(obj.values.map(d => JsNumber(d)).toList)
      )
    }

    /**
     * Conversion from JsValue to MLLib's DenseVector format
     * @param json JsValue
     * @return DenseVector, whose format is DenseVector(val values: Array[Double])
     */
    override def read(json: JsValue): DenseVector = {
      val fields = json.asJsObject.fields
      val values = fields.get("values").get.asInstanceOf[JsArray].elements.map(i => i.asInstanceOf[JsNumber].value.doubleValue).toArray
      new DenseVector(values)
    }
  }

  implicit object LogisticRegressionModelFormat extends JsonFormat[LogisticRegressionModelWithFrequency] {
    /**
     * The write methods converts from LogisticRegressionModel to JsValue
     * @param obj LogisticRegressionModel. Where LogisticRegressionModel's format is
     *            LogisticRegressionModel(val weights: Vector,val intercept: Double, numFeatures:Int, numClasses: Int)
     *            and the weights Vector could be either a SparseVector or DenseVector
     * @return JsValue
     */
    override def write(obj: LogisticRegressionModelWithFrequency): JsValue = {
      val weights = VectorFormat.write(obj.weights)
      JsObject(
        "weights" -> weights,
        "intercept" -> JsNumber(obj.intercept),
        "numFeatures" -> JsNumber(obj.numFeatures),
        "numClasses" -> JsNumber(obj.numClasses)
      )
    }

    /**
     * The read method reads a JsValue to LogisticRegressionModel
     * @param json JsValue
     * @return LogisticRegressionModel with format LogisticRegressionModel(val weights: Vector,val intercept: Double, numfeatures:Int, numClasses:Int)
     *         and the weights Vector could be either a SparseVector or DenseVector
     */
    override def read(json: JsValue): LogisticRegressionModelWithFrequency = {
      val fields = json.asJsObject.fields

      val intercept = fields.getOrElse("intercept", throw new IllegalArgumentException("Error in de-serialization: Missing intercept."))
        .asInstanceOf[JsNumber].value.doubleValue()
      val numFeatures = fields.getOrElse("numFeatures", throw new IllegalArgumentException("Error in de-serialization: Missing numFeatures"))
        .asInstanceOf[JsNumber].value.intValue()
      val numClasses = fields.getOrElse("numClasses", throw new IllegalArgumentException("Error in de-serialization: Missing numClasses"))
        .asInstanceOf[JsNumber].value.intValue()

      val weights = fields.get("weights").map(v => {
        VectorFormat.read(v)
      }
      ).get

      new LogisticRegressionModelWithFrequency(weights, intercept, numFeatures, numClasses)
    }

  }

  implicit object LinearRegressionModelFormat extends JsonFormat[org.apache.spark.mllib.regression.LinearRegressionModel] {
    /**
     * The write methods converts from LinearRegressionModel to JsValue
     * @param obj LinearRegressionModel. Where LinearRegressionModel's format is
     *            LinearRegressionModel(val weights: Vector,val intercept: Double)
     *            and the weights Vector could be either a SparseVector or DenseVector
     * @return JsValue
     */
    override def write(obj: org.apache.spark.mllib.regression.LinearRegressionModel): JsValue = {
      val weights = VectorFormat.write(obj.weights)
      JsObject(
        "weights" -> weights,
        "intercept" -> JsNumber(obj.intercept)
      )
    }

    /**
     * The read method reads a JsValue to LinearRegressionModel
     * @param json JsValue
     * @return LinearRegressionModel with format LinearRegressionModel(val weights: Vector,val intercept: Double)
     *         and the weights Vector could be either a SparseVector or DenseVector
     */
    override def read(json: JsValue): org.apache.spark.mllib.regression.LinearRegressionModel = {
      val fields = json.asJsObject.fields
      val intercept = fields.getOrElse("intercept", throw new IllegalArgumentException("Error in de-serialization: Missing intercept."))
        .asInstanceOf[JsNumber].value.doubleValue()

      val weights = fields.get("weights").map(v => {
        VectorFormat.read(v)
      }
      ).get

      new org.apache.spark.mllib.regression.LinearRegressionModel(weights, intercept)
    }
  }

  implicit object VectorFormat extends JsonFormat[Vector] {
    override def write(obj: Vector): JsValue = {
      obj match {
        case sv: SparseVector => SparseVectorFormat.write(sv)
        case dv: DenseVector => DenseVectorFormat.write(dv)
        case _ => throw new IllegalArgumentException("Object does not confirm to Vector format.")
      }
    }

    override def read(json: JsValue): Vector = {
      if (json.asJsObject.fields.get("size").isDefined) {
        SparseVectorFormat.read(json)
      }
      else {
        DenseVectorFormat.read(json)
      }
    }
  }

  implicit object DenseMatrixFormat extends JsonFormat[DenseMatrix] {
    override def write(obj: DenseMatrix): JsValue = {
      JsObject(
        "num_rows" -> JsNumber(obj.numRows),
        "num_cols" -> JsNumber(obj.numCols),
        "values" -> new JsArray(obj.values.map(d => JsNumber(d)).toList),
        "is_transposed" -> JsBoolean(obj.isTransposed)
      )
    }

    override def read(json: JsValue): DenseMatrix = {
      val fields = json.asJsObject.fields

      val numRows = getOrInvalid(fields, "num_rows").convertTo[Int]
      val numCols = getOrInvalid(fields, "num_cols").convertTo[Int]
      val values = fields.get("values").get.asInstanceOf[JsArray].elements.map(i => i.asInstanceOf[JsNumber].value.doubleValue).toArray
      val isTransposed = getOrInvalid(fields, "is_transposed").convertTo[Boolean]

      new DenseMatrix(numRows, numCols, values, isTransposed)
    }
  }

  implicit object MatrixFormat extends JsonFormat[Matrix] {
    override def write(obj: Matrix): JsValue = {
      obj match {

        case dm: DenseMatrix => DenseMatrixFormat.write(dm)
        case _ => throw new IllegalArgumentException("Objects doe not confirm to DenseMatrix format")
      }
    }

    override def read(json: JsValue): Matrix = {
      DenseMatrixFormat.read(json)
    }
  }

  implicit object KmeansModelFormat extends JsonFormat[KMeansModel] {
    /**
     * The write methods converts from KMeans to JsValue
     * @param obj KMeansModel. Where KMeansModel's format is
     *            val clusterCenters: Array[Vector]
     *            and the weights Vector could be either a SparseVector or DenseVector
     * @return JsValue
     */
    override def write(obj: KMeansModel): JsValue = {
      val centers = obj.clusterCenters.map(vector => VectorFormat.write(vector))
      JsObject("clusterCenters" -> JsArray(centers.toList))
    }

    /**
     * The read method reads a JsValue to KMeansModel
     * @param json JsValue
     * @return KMeansModel with format KMeansModel(val clusterCenters:Array[Vector])
     *         where Vector could be either a SparseVector or DenseVector
     */
    override def read(json: JsValue): KMeansModel = {
      val fields = json.asJsObject.fields

      val centers = fields.get("clusterCenters").get.asInstanceOf[JsArray].elements.map(vector => {
        VectorFormat.read(vector)
      })

      new KMeansModel(centers.toArray)
    }

  }

  implicit object SVMModelFormat extends JsonFormat[SVMModel] {
    /**
     * The write methods converts from SVMModel to JsValue
     * @param obj SVMModel. Where SVMModel's format is
     *            SVMModel(val weights: Vector,val intercept: Double)
     *            and the weights Vector could be either a SparseVector or DenseVector
     * @return JsValue
     */
    override def write(obj: SVMModel): JsValue = {
      val weights = VectorFormat.write(obj.weights)
      JsObject(
        "weights" -> weights,
        "intercept" -> JsNumber(obj.intercept)
      )
    }

    /**
     * The read method reads a JsValue to SVMModel
     * @param json JsValue
     * @return SVMModel with format SVMModel(val weights: Vector,val intercept: Double)
     *         and the weights Vector could be either a SparseVector or DenseVector
     */
    override def read(json: JsValue): SVMModel = {
      val fields = json.asJsObject.fields
      val intercept = fields.getOrElse("intercept", throw new IllegalArgumentException("Error in de-serialization: Missing intercept."))
        .asInstanceOf[JsNumber].value.doubleValue()

      val weights = fields.get("weights").map(v => {
        VectorFormat.read(v)
      }
      ).get

      new SVMModel(weights, intercept)
    }

  }

  implicit object NaiveBayesModelFormat extends JsonFormat[NaiveBayesModel] {

    override def write(obj: NaiveBayesModel): JsValue = {
      JsObject(
        "labels" -> obj.labels.toJson,
        "pi" -> obj.pi.toJson,
        "theta" -> obj.theta.toJson
      )
    }

    override def read(json: JsValue): NaiveBayesModel = {
      val fields = json.asJsObject.fields
      val labels = getOrInvalid(fields, "labels").convertTo[Array[Double]]
      val pi = getOrInvalid(fields, "pi").convertTo[Array[Double]]
      val theta = getOrInvalid(fields, "theta").convertTo[Array[Array[Double]]]
      new NaiveBayesModel(labels, pi, theta)
    }

  }

  implicit object PrincipalComponentsModelFormat extends JsonFormat[PrincipalComponentsData] {
    /**
     * The write methods converts from PrincipalComponentsData to JsValue
     * @param obj PrincipalComponentsData. Where PrincipalComponentData's format is
     *            PrincipalComponentsData(val k: Int, val observationColumns: List[String], meanCentered: Boolean,
     *            meanVector:org.apache.spark.mllib.linalg.Vector, singularValues: org.apache.spark.mllib.linalg.Vector,
     *            vFactor: org.apache.spark.mllib.linalg.Matrix)
     * @return JsValue
     */
    override def write(obj: PrincipalComponentsData): JsValue = {
      val singularValues = VectorFormat.write(obj.singularValues)
      val meanVector = VectorFormat.write(obj.meanVector)
      JsObject(
        "k" -> obj.k.toJson,
        "observation_columns" -> obj.observationColumns.toJson,
        "mean_centered" -> obj.meanCentered.toJson,
        "mean_vector" -> meanVector,
        "singular_values" -> singularValues,
        "v_factor" -> obj.vFactor.toJson
      )
    }

    /**
     * The read methods converts from PrincipalComponentsData to JsValue
     * @param json JsValue
     * @return PrincipalComponentsData(val k: Int, val observationColumns: List[String], meanCentered: Boolean,
     *            meanVector: org.apache.spark.mllib.linalg.Vector, singularValues: org.apache.spark.mllib.linalg.Vector,
     *            vFactor: org.apache.spark.mllib.linalg.Matrix)
     */
    override def read(json: JsValue): PrincipalComponentsData = {
      val fields = json.asJsObject.fields
      val k = getOrInvalid(fields, "k").convertTo[Int]
      val observationColumns = getOrInvalid(fields, "observation_columns").convertTo[List[String]]
      val meanCentered = getOrInvalid(fields, "mean_centered").convertTo[Boolean]
      val meanVector = VectorFormat.read(getOrInvalid(fields, "mean_vector"))
      val singularValues = VectorFormat.read(getOrInvalid(fields, "singular_values"))
      val vFactor = MatrixFormat.read(getOrInvalid(fields, "v_factor"))
      new PrincipalComponentsData(k, observationColumns, meanCentered, meanVector, singularValues, vFactor)
    }
  }

  implicit object AlgoFormat extends JsonFormat[Algo] {
    /**
     * The write method converts from MLLib's Algo to JsValue
     * @param obj Algo
     * @return JsValue
     */
    override def write(obj: Algo): JsValue = {
      JsObject("algo" -> obj.toString.toJson)
    }

    /**
     * The read method converts from JsValue to MLLib's Algo
     * @param json JsValue
     * @return Algo
     */
    override def read(json: JsValue): Algo = {
      val fields = json.asJsObject.fields
      val a = getOrInvalid(fields, "algo").convertTo[String]
      Algo.withName(a)
    }
  }

  implicit object FeatureTypeFormat extends JsonFormat[FeatureType] {
    /**
     * The write method converts from MLLib's FeatureType to JsValue
     * @param obj FeatureType
     * @return JsValue
     */
    override def write(obj: FeatureType): JsValue = {
      JsObject("feature_type" -> obj.toString.toJson)
    }

    /**
     * The read method converts from JsValue to MLLib's FeatureType
     * @param json JsValue
     * @return FeatureType
     */
    override def read(json: JsValue): FeatureType = {
      val fields = json.asJsObject.fields
      val f = getOrInvalid(fields, "feature_type").convertTo[String]
      FeatureType.withName(f)
    }
  }

  implicit object SplitFormat extends JsonFormat[Split] {
    /**
     * The write method converts from MLLib's Split to JsValue
     * @param obj Split(val feature:Int, val threshold: Double, val featureType: FeatureType, categories: List[Double])
     * @return JsValue
     */
    override def write(obj: Split): JsValue = {
      JsObject("feature" -> obj.feature.toJson,
        "threshold" -> obj.threshold.toJson,
        "feature_type" -> FeatureTypeFormat.write(obj.featureType),
        "categories" -> obj.categories.toJson)
    }

    /**
     * The read method converts from JsValue to MLLib's Split
     * @param json JsValue
     * @return Split(val feature:Int, val threshold: Double, val featureType: FeatureType, categories: List[Double])
     */
    override def read(json: JsValue): Split = {
      val fields = json.asJsObject.fields
      val feature = getOrInvalid(fields, "feature").convertTo[Int]
      val threshold = getOrInvalid(fields, "threshold").convertTo[Double]
      val featureType = FeatureTypeFormat.read(getOrInvalid(fields, "feature_type"))
      val categories = getOrInvalid(fields, "categories").convertTo[List[Double]]
      new Split(feature, threshold, featureType, categories)
    }
  }

  implicit object PredictFormat extends JsonFormat[Predict] {
    /**
     * The write method converts from MLLib's Predict to JsValue
     * @param obj Predict(val predict: Double, val prob: Double)
     * @return JsValue
     */
    override def write(obj: Predict): JsValue = {
      JsObject("predict" -> obj.predict.toJson,
        "prob" -> obj.prob.toJson)
    }

    /**
     * The read method converts from JsValue to MLLib's Predict
     * @param json JsValue
     * @return Predict(val predict: Double, val prob: Double)
     */
    override def read(json: JsValue): Predict = {
      val fields = json.asJsObject.fields
      val predict = getOrInvalid(fields, "predict").convertTo[Double]
      val prob = getOrInvalid(fields, "prob").convertTo[Double]
      new Predict(predict, prob)
    }
  }

  implicit object InformationGainStatsFormat extends JsonFormat[InformationGainStats] {
    /**
     * The write method converts from MLLib's InformationGainStats to JsValue
     * @param obj InformationGainStats(val gain: Double, val impurity: Double, val leftImpurity: Double,
     *            val rightImpurity: Double, val leftPredict: Predict, val rightPredict: Predict)
     * @return JsValue
     */
    override def write(obj: InformationGainStats): JsValue = {
      JsObject("gain" -> obj.gain.toJson,
        "impurity" -> obj.impurity.toJson,
        "left_impurity" -> obj.leftImpurity.toJson,
        "right_impurity" -> obj.rightImpurity.toJson,
        "left_predict" -> PredictFormat.write(obj.leftPredict),
        "right_predict" -> PredictFormat.write(obj.rightPredict)
      )
    }
    /**
     * The read method converts from JsValue to MLLib's InformationGainStats
     * @param json JsValue
     * @return InformationGainStats(val gain: Double, val impurity: Double, val leftImpurity: Double,
     *            val rightImpurity: Double, val leftPredict: Predict, val rightPredict: Predict)
     */
    override def read(json: JsValue): InformationGainStats = {
      val fields = json.asJsObject.fields
      val gain = getOrInvalid(fields, "gain").convertTo[Double]
      val impurity = getOrInvalid(fields, "impurity").convertTo[Double]
      val leftImpurity = getOrInvalid(fields, "left_impurity").convertTo[Double]
      val rightImpurity = getOrInvalid(fields, "right_impurity").convertTo[Double]
      val leftPredict = PredictFormat.read(getOrInvalid(fields, "left_predict"))
      val rightPredict = PredictFormat.read(getOrInvalid(fields, "right_predict"))
      new InformationGainStats(gain, impurity, leftImpurity, rightImpurity, leftPredict, rightPredict)
    }
  }

  implicit object NodeFormat extends JsonFormat[Node] {
    /**
     * The write method converts from MLLib's Node to JsValue
     * @param obj Node(val id: Int, val predict: Predict, val impurity: Double, val isLeaf: Boolean,
     *            val split: Option[Split], val leftNode: Option[Node], val rightNode: Option[Node],
     *            val stats: Option[InformationGainStats])
     * @return JsValue
     */
    override def write(obj: Node): JsValue = {

      JsObject("id" -> obj.id.toJson,
        "predict" -> obj.predict.toJson,
        "impurity" -> obj.impurity.toJson,
        "is_leaf" -> obj.isLeaf.toJson,
        "split" -> obj.split.toJson,
        "left_node" -> obj.leftNode.toJson,
        "right_node" -> obj.rightNode.toJson,
        "stats" -> obj.stats.toJson)
    }
    /**
     * The read method converts from JsValue to MLLib's Node
     * @param json JsValue
     * @return Node(val id: Int, val predict: Predict, val impurity: Double, val isLeaf: Boolean,
     *            val split: Option[Split], val leftNode: Option[Node], val rightNode: Option[Node],
     *            val stats: Option[InformationGainStats])
     */
    override def read(json: JsValue): Node = {
      val fields = json.asJsObject.fields
      val id = getOrInvalid(fields, "id").convertTo[Int]
      val predict = getOrInvalid(fields, "predict").convertTo[Predict]
      val impurity = getOrInvalid(fields, "impurity").convertTo[Double]
      val isLeaf = getOrInvalid(fields, "is_leaf").convertTo[Boolean]
      val split = getOrInvalid(fields, "split").convertTo[Option[Split]]
      val leftNode = getOrInvalid(fields, "left_node").convertTo[Option[Node]]
      val rightNode = getOrInvalid(fields, "right_node").convertTo[Option[Node]]
      val stats = getOrInvalid(fields, "stats").convertTo[Option[InformationGainStats]]

      new Node(id, predict, impurity, isLeaf, split, leftNode, rightNode, stats)
    }
  }

  implicit object DecisionTreeModelFormat extends JsonFormat[DecisionTreeModel] {
    /**
     * The write method converts from MLLib's DecisionTreeModel to JsValue
     * @param obj DecisionTreeModel(val topNode: Node, val algo: Algo)
     * @return JsValue
     */
    override def write(obj: DecisionTreeModel): JsValue = {
      JsObject("top_node" -> NodeFormat.write(obj.topNode),
        "algo" -> AlgoFormat.write(obj.algo))
    }

    override def read(json: JsValue): DecisionTreeModel = {
      val fields = json.asJsObject.fields
      val topNode = NodeFormat.read(getOrInvalid(fields, "top_node"))
      val algo = AlgoFormat.read(getOrInvalid(fields, "algo"))
      new DecisionTreeModel(topNode, algo)
    }
  }

  implicit object RandomForestModelFormat extends JsonFormat[RandomForestModel] {

    override def write(obj: RandomForestModel): JsValue = {
      JsObject("algo" -> AlgoFormat.write(obj.algo),
        "trees" -> new JsArray(obj.trees.map(t => DecisionTreeModelFormat.write(t)).toList))
    }

    override def read(json: JsValue): RandomForestModel = {
      val fields = json.asJsObject.fields
      val algo = AlgoFormat.read(getOrInvalid(fields, "algo"))
      val trees = getOrInvalid(fields, "trees").asInstanceOf[JsArray].elements.map(i => DecisionTreeModelFormat.read(i)).toArray
      new RandomForestModel(algo, trees)
    }
  }

  implicit object MultivariateGaussianModelFormat extends JsonFormat[MultivariateGaussian] {

    override def write(obj: MultivariateGaussian): JsValue = {
      JsObject("mu" -> VectorFormat.write(obj.mu),
        "sigma" -> obj.sigma.toJson)
    }

    override def read(json: JsValue): MultivariateGaussian = {
      val fields = json.asJsObject.fields
      val mu = VectorFormat.read(getOrInvalid(fields, "mu"))
      val sigma = MatrixFormat.read(getOrInvalid(fields, "sigma"))
      new MultivariateGaussian(mu, sigma)
    }
  }

  implicit object GaussianMixtureModelFormat extends JsonFormat[GaussianMixtureModel] {

    override def write(obj: GaussianMixtureModel): JsValue = {
      JsObject("weights" -> obj.weights.toJson,
        "gaussians" -> new JsArray(obj.gaussians.map(g => MultivariateGaussianModelFormat.write(g)).toList))
    }

    override def read(json: JsValue): GaussianMixtureModel = {
      val fields = json.asJsObject.fields
      val weights = getOrInvalid(fields, "weights").convertTo[Array[Double]]
      val gaussians = getOrInvalid(fields, "gaussians").asInstanceOf[JsArray].elements.map(i => MultivariateGaussianModelFormat.read(i)).toArray
      new GaussianMixtureModel(weights, gaussians)
    }
  }

  def getOrInvalid[T](map: Map[String, T], key: String): T = {
    // throw exception if a programmer made a mistake
    map.getOrElse(key, throw new InvalidJsonException(s"expected key $key was not found in JSON $map"))
  }

  implicit val logRegDataFormat = jsonFormat2(LogisticRegressionData)
  implicit val classificationWithSGDTrainFormat = jsonFormat10(ClassificationWithSGDTrainArgs)
  implicit val classificationWithSGDPredictFormat = jsonFormat3(ClassificationWithSGDPredictArgs)
  implicit val classificationWithSGDTestFormat = jsonFormat4(ClassificationWithSGDTestArgs)
  implicit val svmDataFormat = jsonFormat2(SVMData)
  implicit val kmeansDataFormat = jsonFormat3(KMeansData)
  implicit val kmeansModelTrainReturnFormat = jsonFormat2(KMeansTrainReturn)
  implicit val kmeansModelLoadFormat = jsonFormat8(KMeansTrainArgs)
  implicit val kmeansModelPredictFormat = jsonFormat3(KMeansPredictArgs)
  //implicit val linRegDataFormat = jsonFormat2(LinearRegressionWithSGDData)
  //implicit val linRegTrainReturnFormat = jsonFormat4(LinearRegressionWithSGDTrainReturn)
  implicit val naiveBayesDataFormat = jsonFormat2(NaiveBayesData)
  implicit val naiveBayesTrainFormat = jsonFormat5(NaiveBayesTrainArgs)
  implicit val naiveBayesPredictFormat = jsonFormat3(NaiveBayesPredictArgs)
  implicit val naiveBayesTestFormat = jsonFormat4(NaiveBayesTestArgs)
  implicit val logRegTrainFormat = jsonFormat18(LogisticRegressionTrainArgs)
  implicit val logRegTrainResultsFormat = jsonFormat8(LogisticRegressionSummaryTable)
  implicit val pcaPredictFormat = jsonFormat7(PrincipalComponentsPredictArgs)
  implicit val pcaTrainFormat = jsonFormat5(PrincipalComponentsTrainArgs)
  implicit val pcaTrainReturnFormat = jsonFormat6(PrincipalComponentsTrainReturn)
  implicit val randomForestClassifierDataFormat = jsonFormat3(RandomForestClassifierData)
  implicit val randomForestClassifierTrainFormat = jsonFormat12(RandomForestClassifierTrainArgs)
  implicit val randomForestClassifierTrainReturn = jsonFormat10(RandomForestClassifierTrainReturn)
  implicit val randomForestClassifierPredictFormat = jsonFormat3(RandomForestClassifierPredictArgs)
  implicit val randomForestClassifierTestFormat = jsonFormat4(RandomForestClassifierTestArgs)
  implicit val randomForestRegressorDataFormat = jsonFormat2(RandomForestRegressorData)
  implicit val randomForestRegressorTrainFormat = jsonFormat11(RandomForestRegressorTrainArgs)
  implicit val randomForestRegressorPredictFormat = jsonFormat3(RandomForestRegressorPredictArgs)
  implicit val randomForestRegressorTrainReturn = jsonFormat9(RandomForestRegressorTrainReturn)
  implicit val picArgs = jsonFormat8(PowerIterationClusteringArgs)
  implicit val picReturn = jsonFormat3(PowerIterationClusteringReturn)
  implicit val linearRegressionTrainReturn = jsonFormat11(LinearRegressionTrainReturn)
  implicit val linearRegressionTrainArgs = jsonFormat10(LinearRegressionTrainArgs)
  implicit val linearRegressionPredictArgs = jsonFormat3(LinearRegressionPredictArgs)
  implicit val linearRegressionTestArgs = jsonFormat4(LinearRegressionTestArgs)
  implicit val linearRegressionTestReturn = jsonFormat5(LinearRegressionTestReturn)
  implicit val gmmDataFormat = jsonFormat3(GMMData)
  implicit val gmmModelTrainFormat = jsonFormat8(GMMTrainArgs)
  implicit val gmmModelTrainReturnFormat = jsonFormat3(GMMTrainReturn)
  implicit val gmmModelPredictFormat = jsonFormat3(GMMPredictArgs)
}

class InvalidJsonException(message: String) extends RuntimeException(message)<|MERGE_RESOLUTION|>--- conflicted
+++ resolved
@@ -35,11 +35,8 @@
 import org.trustedanalytics.atk.engine.model.plugins.classification._
 import org.trustedanalytics.atk.engine.model.plugins.classification.glm.{ LogisticRegressionData, LogisticRegressionSummaryTable, LogisticRegressionTrainArgs }
 import org.trustedanalytics.atk.engine.model.plugins.dimensionalityreduction._
-<<<<<<< HEAD
+import org.trustedanalytics.atk.scoring.models.{ SVMData, KMeansData, LinearRegressionData, NaiveBayesData, RandomForestClassifierData, RandomForestRegressorData, LinearRegressionTrainReturn }
 //import org.trustedanalytics.atk.engine.model.plugins.regression.LinearRegressionWithSGDData
-=======
-import org.trustedanalytics.atk.scoring.models.{ SVMData, KMeansData, LinearRegressionData, NaiveBayesData, RandomForestClassifierData, RandomForestRegressorData, LinearRegressionTrainReturn }
->>>>>>> ad7da06c
 import spray.json._
 
 /**
@@ -145,41 +142,42 @@
 
   }
 
-  implicit object LinearRegressionModelFormat extends JsonFormat[org.apache.spark.mllib.regression.LinearRegressionModel] {
-    /**
-     * The write methods converts from LinearRegressionModel to JsValue
-     * @param obj LinearRegressionModel. Where LinearRegressionModel's format is
-     *            LinearRegressionModel(val weights: Vector,val intercept: Double)
-     *            and the weights Vector could be either a SparseVector or DenseVector
-     * @return JsValue
-     */
-    override def write(obj: org.apache.spark.mllib.regression.LinearRegressionModel): JsValue = {
-      val weights = VectorFormat.write(obj.weights)
-      JsObject(
-        "weights" -> weights,
-        "intercept" -> JsNumber(obj.intercept)
-      )
-    }
-
-    /**
-     * The read method reads a JsValue to LinearRegressionModel
-     * @param json JsValue
-     * @return LinearRegressionModel with format LinearRegressionModel(val weights: Vector,val intercept: Double)
-     *         and the weights Vector could be either a SparseVector or DenseVector
-     */
-    override def read(json: JsValue): org.apache.spark.mllib.regression.LinearRegressionModel = {
-      val fields = json.asJsObject.fields
-      val intercept = fields.getOrElse("intercept", throw new IllegalArgumentException("Error in de-serialization: Missing intercept."))
-        .asInstanceOf[JsNumber].value.doubleValue()
-
-      val weights = fields.get("weights").map(v => {
-        VectorFormat.read(v)
-      }
-      ).get
-
-      new org.apache.spark.mllib.regression.LinearRegressionModel(weights, intercept)
-    }
-  }
+//  implicit object LinearRegressionModelFormat extends JsonFormat[org.apache.spark.mllib.regression.LinearRegressionModel] {
+//    /**
+//     * The write methods converts from LinearRegressionModel to JsValue
+//     * @param obj LinearRegressionModel. Where LinearRegressionModel's format is
+//     *            LinearRegressionModel(val weights: Vector,val intercept: Double)
+//     *            and the weights Vector could be either a SparseVector or DenseVector
+//     * @return JsValue
+//     */
+//    override def write(obj: LinearRegressionModel): JsValue = {
+//      val weights = VectorFormat.write(obj.weights)
+//      JsObject(
+//        "weights" -> weights,
+//        "intercept" -> JsNumber(obj.intercept)
+//      )
+//    }
+//
+//    /**
+//     * The read method reads a JsValue to LinearRegressionModel
+//     * @param json JsValue
+//     * @return LinearRegressionModel with format LinearRegressionModel(val weights: Vector,val intercept: Double)
+//     *         and the weights Vector could be either a SparseVector or DenseVector
+//     */
+//    override def read(json: JsValue): LinearRegressionModel = {
+//      val fields = json.asJsObject.fields
+//      val intercept = fields.getOrElse("intercept", throw new IllegalArgumentException("Error in de-serialization: Missing intercept."))
+//        .asInstanceOf[JsNumber].value.doubleValue()
+//
+//      val weights = fields.get("weights").map(v => {
+//        VectorFormat.read(v)
+//      }
+//      ).get
+//
+//      new LinearRegressionModel(weights, intercept)
+//    }
+//
+//  }
 
   implicit object VectorFormat extends JsonFormat[Vector] {
     override def write(obj: Vector): JsValue = {
