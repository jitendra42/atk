/*
// Copyright (c) 2015 Intel Corporation 
//
// Licensed under the Apache License, Version 2.0 (the "License");
// you may not use this file except in compliance with the License.
// You may obtain a copy of the License at
//
//      http://www.apache.org/licenses/LICENSE-2.0
//
// Unless required by applicable law or agreed to in writing, software
// distributed under the License is distributed on an "AS IS" BASIS,
// WITHOUT WARRANTIES OR CONDITIONS OF ANY KIND, either express or implied.
// See the License for the specific language governing permissions and
// limitations under the License.
*/

package org.trustedanalytics.atk.engine.model.plugins

import org.trustedanalytics.atk.domain.model.{ ModelReference, RenameModelArgs }
import org.trustedanalytics.atk.engine.plugin.{ Invocation, PluginDoc }
import org.trustedanalytics.atk.engine.plugin.SparkCommandPlugin

// Implicits needed for JSON conversion
import spray.json._
import org.trustedanalytics.atk.domain.DomainJsonProtocol._

// TODO: shouldn't be a Spark Plugin, doesn't need Spark

/**
 * Rename a model in the database
 */
<<<<<<< HEAD
@PluginDoc(oneLine = "<TBD>",
  extended = """<TBD>""",
  returns = """<TBD>""")
class RenameModelPlugin extends SparkCommandPlugin[RenameModelArgs, ModelEntity] {
=======
class RenameModelPlugin extends SparkCommandPlugin[RenameModelArgs, ModelReference] {
>>>>>>> 76c9e2c3

  /**
   * The name of the command, e.g. graph/vertex_sample
   *
   * The format of the name determines how the plugin gets "installed" in the client layer
   * e.g Python client via code generation.
   */
  override def name: String = "model/rename"

  /**
   *
   * @param invocation information about the user and the circumstances at the time of the call,
   *                   as well as a function that can be called to produce a SparkContext that
   *                   can be used during this invocation.
   * @param arguments user supplied arguments to running this plugin
   * @return a value of type declared as the Return type.
   */
  override def execute(arguments: RenameModelArgs)(implicit invocation: Invocation): ModelReference = {
    // dependencies (later to be replaced with dependency injection)
    val models = engine.models

    // validate arguments
    val modelRef = arguments.model
    val newName = arguments.newName

    // run the operation and save results
    models.renameModel(modelRef, newName)
  }
}<|MERGE_RESOLUTION|>--- conflicted
+++ resolved
@@ -29,14 +29,10 @@
 /**
  * Rename a model in the database
  */
-<<<<<<< HEAD
 @PluginDoc(oneLine = "<TBD>",
   extended = """<TBD>""",
   returns = """<TBD>""")
-class RenameModelPlugin extends SparkCommandPlugin[RenameModelArgs, ModelEntity] {
-=======
 class RenameModelPlugin extends SparkCommandPlugin[RenameModelArgs, ModelReference] {
->>>>>>> 76c9e2c3
 
   /**
    * The name of the command, e.g. graph/vertex_sample
