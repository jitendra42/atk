--- conflicted
+++ resolved
@@ -48,15 +48,9 @@
   require(labelColumn != null && !labelColumn.isEmpty, "labelColumn must not be null nor empty")
 }
 
-<<<<<<< HEAD
 @PluginDoc(oneLine = "Build a naive bayes model.",
   extended = """Train a NaiveBayesModel using the observation column, label column of the train frame and an optional lambda value.""",
   returns = """Trained NaiveBayes model""")
-=======
-@PluginDoc(oneLine = "Train a Naive Bayes model.",
-  extended = """Train a NaiveBayesModel using the observation column, label column of the train
-frame and an optional lambda value.""")
->>>>>>> 7637c1b2
 class NaiveBayesTrainPlugin extends SparkCommandPlugin[NaiveBayesTrainArgs, UnitReturn] {
   /**
    * The name of the command.
