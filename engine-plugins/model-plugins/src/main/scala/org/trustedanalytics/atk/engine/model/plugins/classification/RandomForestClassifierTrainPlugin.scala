/*
// Copyright (c) 2015 Intel Corporation 
//
// Licensed under the Apache License, Version 2.0 (the "License");
// you may not use this file except in compliance with the License.
// You may obtain a copy of the License at
//
//      http://www.apache.org/licenses/LICENSE-2.0
//
// Unless required by applicable law or agreed to in writing, software
// distributed under the License is distributed on an "AS IS" BASIS,
// WITHOUT WARRANTIES OR CONDITIONS OF ANY KIND, either express or implied.
// See the License for the specific language governing permissions and
// limitations under the License.
*/
package org.trustedanalytics.atk.engine.model.plugins.classification

import org.apache.spark.mllib.atk.plugins.MLLibJsonProtocol
import org.apache.spark.mllib.regression.LabeledPoint
import org.apache.spark.mllib.tree.RandomForest
import org.apache.spark.rdd.RDD
import org.trustedanalytics.atk.UnitReturn
import org.trustedanalytics.atk.domain.frame.FrameReference
import org.trustedanalytics.atk.domain.model.ModelReference
import org.trustedanalytics.atk.engine.PluginDocAnnotation
import org.trustedanalytics.atk.engine.frame.SparkFrame
import org.trustedanalytics.atk.engine.model.Model
import org.trustedanalytics.atk.engine.model.plugins.ModelPluginImplicits._
import org.trustedanalytics.atk.engine.plugin.{ PluginDoc, ApiMaturityTag, Invocation, SparkCommandPlugin }
import spray.json._
import org.trustedanalytics.atk.domain.DomainJsonProtocol._
import MLLibJsonProtocol._

//Implicits needed for JSON conversion
import spray.json._

@PluginDoc(oneLine = "Build Random Forests Classifier model.",
  extended = """Creating a Random Forests Classifier Model using the observation columns and label column.""",
<<<<<<< HEAD
  returns =
    """dictionary
      |A dictionary with trained Random Forest Classifier model with the following keys:
      |'observation_columns': the list of observation columns on which the model was trained,
      |'label_column': the column name containing the labels of the observations,
      |'num_classes': the number of classes,
      |'num_trees': the number of decision trees in the random forest,
      |'num_nodes': the number of nodes in the random forest,
      |'feature_subset_category': the map storing arity of categorical features,
      |'impurity': the criterion used for information gain calculation,
      |'max_depth': the maximum depth of the tree,
      |'max_bins': the maximum number of bins used for splitting features,
      |'seed': the random seed used for bootstrapping and choosing feature subset.
    """.stripMargin)
=======
  returns = """Values of the Random Forest Classifier model object storing\:

|  the list of observation columns on which the model was trained,
|  the column name containing the labels of the observations,
|  the number of classes,
|  the number of decision trees in the random forest,
|  the number of nodes in the random forest,
|  the map storing :term:`arity` of categorical features,
|  the criterion used for information gain calculation,
|  the maximum depth of the tree,
|  the maximum number of bins used for splitting features,
|  the random seed used for bootstrapping and choosing feature subset.
""")
>>>>>>> 7637c1b2
class RandomForestClassifierTrainPlugin extends SparkCommandPlugin[RandomForestClassifierTrainArgs, RandomForestClassifierTrainReturn] {
  /**
   * The name of the command.
   *
   * The format of the name determines how the plugin gets "installed" in the client layer
   * e.g Python client via code generation.
   */
  override def name: String = "model:random_forest_classifier/train"

  override def apiMaturityTag = Some(ApiMaturityTag.Alpha)

  /**
   * Number of Spark jobs that get created by running this command
   * (this configuration is used to prevent multiple progress bars in Python client)
   */
  override def numberOfJobs(arguments: RandomForestClassifierTrainArgs)(implicit invocation: Invocation) = 109

  /**
   * Run MLLib's RandomForest classifier on the training frame and create a Model for it.
   *
   * @param invocation information about the user and the circumstances at the time of the call,
   *                   as well as a function that can be called to produce a SparkContext that
   *                   can be used during this invocation.
   * @param arguments user supplied arguments to running this plugin
   * @return a value of type declared as the Return type.
   */
  override def execute(arguments: RandomForestClassifierTrainArgs)(implicit invocation: Invocation): RandomForestClassifierTrainReturn = {
    val frame: SparkFrame = arguments.frame
    val model: Model = arguments.model

    //create RDD from the frame
    val labeledTrainRdd: RDD[LabeledPoint] = frame.rdd.toLabeledPointRDD(arguments.labelColumn, arguments.observationColumns)
    val randomForestModel = RandomForest.trainClassifier(labeledTrainRdd, arguments.numClasses, arguments.getCategoricalFeaturesInfo, arguments.numTrees,
      arguments.getFeatureSubsetCategory, arguments.impurity, arguments.maxDepth, arguments.maxBins, arguments.seed)
    val jsonModel = new RandomForestClassifierData(randomForestModel, arguments.observationColumns, arguments.numClasses)

    model.data = jsonModel.toJson.asJsObject
    new RandomForestClassifierTrainReturn(arguments.observationColumns, arguments.labelColumn, arguments.numClasses,
      randomForestModel.numTrees, randomForestModel.totalNumNodes, arguments.getFeatureSubsetCategory, arguments.impurity,
      arguments.maxDepth, arguments.maxBins, arguments.seed)
  }
}<|MERGE_RESOLUTION|>--- conflicted
+++ resolved
@@ -36,10 +36,9 @@
 
 @PluginDoc(oneLine = "Build Random Forests Classifier model.",
   extended = """Creating a Random Forests Classifier Model using the observation columns and label column.""",
-<<<<<<< HEAD
   returns =
     """dictionary
-      |A dictionary with trained Random Forest Classifier model with the following keys:
+      A dictionary with trained Random Forest Classifier model with the following keys\:
       |'observation_columns': the list of observation columns on which the model was trained,
       |'label_column': the column name containing the labels of the observations,
       |'num_classes': the number of classes,
@@ -50,22 +49,7 @@
       |'max_depth': the maximum depth of the tree,
       |'max_bins': the maximum number of bins used for splitting features,
       |'seed': the random seed used for bootstrapping and choosing feature subset.
-    """.stripMargin)
-=======
-  returns = """Values of the Random Forest Classifier model object storing\:
-
-|  the list of observation columns on which the model was trained,
-|  the column name containing the labels of the observations,
-|  the number of classes,
-|  the number of decision trees in the random forest,
-|  the number of nodes in the random forest,
-|  the map storing :term:`arity` of categorical features,
-|  the criterion used for information gain calculation,
-|  the maximum depth of the tree,
-|  the maximum number of bins used for splitting features,
-|  the random seed used for bootstrapping and choosing feature subset.
-""")
->>>>>>> 7637c1b2
+    """)
 class RandomForestClassifierTrainPlugin extends SparkCommandPlugin[RandomForestClassifierTrainArgs, RandomForestClassifierTrainReturn] {
   /**
    * The name of the command.
