/*
// Copyright (c) 2015 Intel Corporation 
//
// Licensed under the Apache License, Version 2.0 (the "License");
// you may not use this file except in compliance with the License.
// You may obtain a copy of the License at
//
//      http://www.apache.org/licenses/LICENSE-2.0
//
// Unless required by applicable law or agreed to in writing, software
// distributed under the License is distributed on an "AS IS" BASIS,
// WITHOUT WARRANTIES OR CONDITIONS OF ANY KIND, either express or implied.
// See the License for the specific language governing permissions and
// limitations under the License.
*/

package org.trustedanalytics.atk.engine.model.plugins.regression

import org.apache.spark.mllib.atk.plugins.MLLibJsonProtocol
import MLLibJsonProtocol._
import org.trustedanalytics.atk.UnitReturn
import org.trustedanalytics.atk.domain.StringValue
import org.trustedanalytics.atk.engine.model.Model
import org.trustedanalytics.atk.engine.model.plugins.scoring.{ ModelPublishJsonProtocol, ModelPublish, ModelPublishArgs }
import org.trustedanalytics.atk.engine.plugin._
// Implicits needed for JSON conversion
import spray.json._
import org.trustedanalytics.atk.domain.DomainJsonProtocol._
import ModelPublishJsonProtocol._

/**
 * Publish a Random Forest Regressor Model for scoring
 */
<<<<<<< HEAD
@PluginDoc(oneLine = "Creates a tar file that will be used as input to the scoring engine",
  extended =
    """The publish method exports the RandomForestRegressorModel and its implementation into a tar file. The tar file is then published
      |on HDFS and this method returns the path to the tar file. The tar file serves as input to the scoring engine.
      |This model can then be used to predict the target value of an observation.
    """.stripMargin,
  returns = """Returns the HDFS path to the trained model's tar file""")
=======
@PluginDoc(oneLine = "Creates a scoring engine tar file.",
  extended = """Creates a tar file with the trained Random Forest Regressor Model
The tar file is used as input to the scoring engine to predict the value of an observation.""",
  returns = """The HDFS path to the tar file.""")
>>>>>>> 7637c1b2
class RandomForestRegressorPublishPlugin extends CommandPlugin[ModelPublishArgs, StringValue] {

  /**
   * The name of the command.
   *
   * The format of the name determines how the plugin gets "installed" in the client layer
   * e.g Python client via code generation.
   */
  override def name: String = "model:random_forest_regressor/publish"

  override def apiMaturityTag = Some(ApiMaturityTag.Beta)

  /**
   * User documentation exposed in Python.
   *
   * [[http://docutils.sourceforge.net/rst.html ReStructuredText]]
   */

  /**
   * Number of Spark jobs that get created by running this command
   * (this configuration is used to prevent multiple progress bars in Python client)
   */

  override def numberOfJobs(arguments: ModelPublishArgs)(implicit invocation: Invocation) = 1

  /**
   * Get the predictions for observations in a test frame
   *
   * @param invocation information about the user and the circumstances at the time of the call,
   *                   as well as a function that can be called to produce a SparkContext that
   *                   can be used during this invocation.
   * @param arguments user supplied arguments to running this plugin
   * @return a value of type declared as the Return type.
   */
  override def execute(arguments: ModelPublishArgs)(implicit invocation: Invocation): StringValue = {

    val model: Model = arguments.model

    //Extracting the RandomForestRegressorModel from the stored JsObject
    val randomForestData = model.data.convertTo[RandomForestRegressorData]
    val randomForestModel = randomForestData.randomForestModel
    val jsvalue: JsValue = randomForestModel.toJson

    StringValue(ModelPublish.createTarForScoringEngine(jsvalue.toString(), "scoring-models", "org.trustedanalytics.atk.scoring.models.RandomForestReaderPlugin"))
  }
}<|MERGE_RESOLUTION|>--- conflicted
+++ resolved
@@ -31,20 +31,12 @@
 /**
  * Publish a Random Forest Regressor Model for scoring
  */
-<<<<<<< HEAD
 @PluginDoc(oneLine = "Creates a tar file that will be used as input to the scoring engine",
   extended =
     """The publish method exports the RandomForestRegressorModel and its implementation into a tar file. The tar file is then published
-      |on HDFS and this method returns the path to the tar file. The tar file serves as input to the scoring engine.
-      |This model can then be used to predict the target value of an observation.
-    """.stripMargin,
+on HDFS and this method returns the path to the tar file. The tar file serves as input to the scoring engine.
+This model can then be used to predict the target value of an observation.""",
   returns = """Returns the HDFS path to the trained model's tar file""")
-=======
-@PluginDoc(oneLine = "Creates a scoring engine tar file.",
-  extended = """Creates a tar file with the trained Random Forest Regressor Model
-The tar file is used as input to the scoring engine to predict the value of an observation.""",
-  returns = """The HDFS path to the tar file.""")
->>>>>>> 7637c1b2
 class RandomForestRegressorPublishPlugin extends CommandPlugin[ModelPublishArgs, StringValue] {
 
   /**
