--- conflicted
+++ resolved
@@ -394,13 +394,18 @@
   def isVectorDataType: DataType => Boolean = vector.isVectorDataType
 
   /**
-<<<<<<< HEAD
+   * function to check if data type is of type integer
+   * @return true if isInteger otherwise false
+   */
+  def isIntegerDataType: DataType => Boolean = _.isInteger
+
+  /**
    * Checks if two data types are compatible.
    *
    * @return True, if both data types are equal, both data types are integers,
    *         or both data types are floats. False otherwise.
    */
-  def isCompatibleDataType(dataType1: DataType, dataType2: DataType) : Boolean = {
+  def isCompatibleDataType(dataType1: DataType, dataType2: DataType): Boolean = {
     dataType1 match {
       case t if dataType1.equalsDataType(dataType2) => true
       case i if dataType1.isInteger && dataType2.isInteger => true
@@ -409,12 +414,6 @@
       case _ => false
     }
   }
-=======
-   * function to check if data type is of type integer
-   * @return true if isInteger otherwise false
-   */
-  def isIntegerDataType: DataType => Boolean = _.isInteger
->>>>>>> 19aca78f
 
   /**
    * This is a special type for values that should be ignored while importing from CSV file.
