--- conflicted
+++ resolved
@@ -54,14 +54,10 @@
 
         print "Predicting on the Frame"
         regressor_output = regressor.predict(frame)
-<<<<<<< HEAD
-=======
 
         self.assertEqual(regressor_output.column_names, ['Class', 'Dim_1','Dim_2', 'predicted_value'])
 
->>>>>>> 02fe027f
 
-        self.assertEqual(regressor_output.column_names, ['Class', 'Dim_1','Dim_2', 'predicted_value'])
 
 if __name__ == "__main__":
     unittest.main()