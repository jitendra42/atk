#
# Copyright (c) 2015 Intel Corporation 
#
# Licensed under the Apache License, Version 2.0 (the "License");
# you may not use this file except in compliance with the License.
# You may obtain a copy of the License at
#
#      http://www.apache.org/licenses/LICENSE-2.0
#
# Unless required by applicable law or agreed to in writing, software
# distributed under the License is distributed on an "AS IS" BASIS,
# WITHOUT WARRANTIES OR CONDITIONS OF ANY KIND, either express or implied.
# See the License for the specific language governing permissions and
# limitations under the License.
#

"""
Results post-processing
"""

# This is a stop-gap solution for post-processing results from commands whose
# definitions are dynamically loaded from the server


def get_postprocessor(command_full_name):
    """
    Look for a result post-processing function.
    Returns None if not found.
    """
    return _postprocessors.get(command_full_name, None)


# command-> post-processor table, populated by decorator
_postprocessors = {}


# decorator
def postprocessor(*command_full_names):
    def _postprocessor(function):
        for name in command_full_names:
            add_postprocessor(name, function)
        return function
    return _postprocessor


def add_postprocessor(command_full_name, function):
    if command_full_name in _postprocessors:
        raise RuntimeError("Internal Error: duplicate command name '%s' in results post-processors" % command_full_name)
    _postprocessors[command_full_name] = function

def add_return_none_postprocessor(command_full_name):
    add_postprocessor(command_full_name, return_none)


# post-processor methods --all take a json object argument

@postprocessor('graph:titan/vertex_sample', 'graph:/export_to_titan', 'graph:titan/export_to_graph',
               'graph:titan/annotate_degrees', 'graph:titan/annotate_weighted_degrees', 'graph/copy')
def return_graph(json_result):

    from trustedanalytics import get_graph
    return get_graph(json_result['uri'])

@postprocessor('frame/classification_metrics', 'model:logistic_regression/test', 'model:svm/test', 'model:random_forest_classifier/test')
def return_metrics(json_result):
     from trustedanalytics.core.classifymetrics import ClassificationMetricsResult
     return ClassificationMetricsResult(json_result)

@postprocessor('frame/tally', 'frame/tally_percent', 'frame/cumulative_sum', 'frame/cumulative_percent', 'frame:/drop_columns',
               'frame/bin_column', 'frame/drop_duplicates', 'frame/flatten_column', 'graph:titan/sampling/assign_sample')
def return_none(json_result):
    return None

@postprocessor('frame/histogram')
def return_histogram(json_result):
    from trustedanalytics.core.histogram import Histogram
    return Histogram(json_result["cutoffs"], json_result["hist"], json_result["density"])

@postprocessor('graph/clustering_coefficient')
def return_clustering_coefficient(json_result):
    from trustedanalytics import get_frame
    from trustedanalytics.core.clusteringcoefficient import  ClusteringCoefficient
    if json_result.has_key('frame'):
        frame = get_frame(json_result['frame']['uri'])
    else:
        frame = None
    return ClusteringCoefficient(json_result['global_clustering_coefficient'], frame)

@postprocessor('frame/bin_column_equal_depth', 'frame/bin_column_equal_width')
def return_bin_result(json_result):
    return json_result["cutoffs"]

@postprocessor('model:lda/train')
def return_lda_train(json_result):
    from trustedanalytics import get_frame
    doc_frame = get_frame(json_result['doc_results']['uri'])
    word_frame= get_frame(json_result['word_results']['uri'])
    return { 'doc_results': doc_frame, 'word_results': word_frame, 'report': json_result['report'] }

@postprocessor('model:logistic_regression/train')
def return_logistic_regression_train(json_result):
    from trustedanalytics.core.logisticregression import LogisticRegressionSummary
    return LogisticRegressionSummary(json_result)

@postprocessor('frame:/label_propagation')
def return_label_propagation(json_result):
    from trustedanalytics import get_frame
    frame = get_frame(json_result['output_frame']['uri'])
    return { 'frame': frame, 'report': json_result['report'] }

@postprocessor('frame:/loopy_belief_propagation')
def return_loopy_belief_propagation(json_result):
    from trustedanalytics import get_frame
    frame = get_frame(json_result['output_frame']['uri'])
    return { 'frame': frame, 'report': json_result['report'] }

@postprocessor('frame:/collaborative_filtering')
def return_collaborative_filtering(json_result):
    from trustedanalytics import get_frame
    user_frame = get_frame(json_result['user_frame']['uri'])
    item_frame= get_frame(json_result['item_frame']['uri'])
    return { 'user_frame': user_frame, 'item_frame': item_frame, 'report': json_result['report'] }

@postprocessor('graph/graphx_connected_components','graph/annotate_weighted_degrees','graph/annotate_degrees','graph/graphx_triangle_count')
def return_connected_components(json_result):
    from trustedanalytics import get_frame
    dictionary = json_result["frame_dictionary_output"]
    return dict([(k,get_frame(v["uri"])) for k,v in dictionary.items()])

@postprocessor('graph/graphx_pagerank')
def return_page_rank(json_result):
    from trustedanalytics import get_frame
    vertex_json = json_result["vertex_dictionary_output"]
    edge_json = json_result["edge_dictionary_output"]
    vertex_dictionary = dict([(k,get_frame(v["uri"])) for k,v in vertex_json.items()])
    edge_dictionary = dict([(k,get_frame(v["uri"])) for k,v in edge_json.items()])
    return {'vertex_dictionary': vertex_dictionary, 'edge_dictionary': edge_dictionary}

@postprocessor('graph/ml/belief_propagation','graph:/ml/kclique_percolation')
def return_belief_propagation(json_result):
    from trustedanalytics import get_frame
    vertex_json = json_result['frame_dictionary_output']
    vertex_dictionary = dict([(k,get_frame(v["uri"])) for k,v in vertex_json.items()])
    return {'vertex_dictionary': vertex_dictionary, 'time': json_result['time']}

<<<<<<< HEAD
#@postprocessor('model:principal_components/predict')
#def return_principal_components_predict(selfish, json_result):
#    from trustedanalytics import get_frame
#    train_output = {'output_frame': get_frame(json_result['output_frame']['id']) }
#    if json_result.get('t_squared_index', None) is not None:
#        train_output['t_squared_index'] = json_result['t_squared_index']
#    return train_output
=======
@postprocessor('model:principal_components/predict')
def return_principal_components_predict(json_result):
    from trustedanalytics import get_frame
    train_output = {'output_frame': get_frame(json_result['output_frame']['uri']) }
    if json_result.get('t_squared_index', None) is not None:
        train_output['t_squared_index'] = json_result['t_squared_index']
    return train_output
>>>>>>> 01d70126
<|MERGE_RESOLUTION|>--- conflicted
+++ resolved
@@ -142,21 +142,3 @@
     vertex_json = json_result['frame_dictionary_output']
     vertex_dictionary = dict([(k,get_frame(v["uri"])) for k,v in vertex_json.items()])
     return {'vertex_dictionary': vertex_dictionary, 'time': json_result['time']}
-
-<<<<<<< HEAD
-#@postprocessor('model:principal_components/predict')
-#def return_principal_components_predict(selfish, json_result):
-#    from trustedanalytics import get_frame
-#    train_output = {'output_frame': get_frame(json_result['output_frame']['id']) }
-#    if json_result.get('t_squared_index', None) is not None:
-#        train_output['t_squared_index'] = json_result['t_squared_index']
-#    return train_output
-=======
-@postprocessor('model:principal_components/predict')
-def return_principal_components_predict(json_result):
-    from trustedanalytics import get_frame
-    train_output = {'output_frame': get_frame(json_result['output_frame']['uri']) }
-    if json_result.get('t_squared_index', None) is not None:
-        train_output['t_squared_index'] = json_result['t_squared_index']
-    return train_output
->>>>>>> 01d70126
