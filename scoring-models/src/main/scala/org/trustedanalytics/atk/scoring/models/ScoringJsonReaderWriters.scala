/*
// Copyright (c) 2015 Intel Corporation 
//
// Licensed under the Apache License, Version 2.0 (the "License");
// you may not use this file except in compliance with the License.
// You may obtain a copy of the License at
//
//      http://www.apache.org/licenses/LICENSE-2.0
//
// Unless required by applicable law or agreed to in writing, software
// distributed under the License is distributed on an "AS IS" BASIS,
// WITHOUT WARRANTIES OR CONDITIONS OF ANY KIND, either express or implied.
// See the License for the specific language governing permissions and
// limitations under the License.
*/

package org.trustedanalytics.atk.scoring.models

import org.apache.spark.mllib.classification.{ NaiveBayesModel, SVMModel }
import org.apache.spark.mllib.clustering.KMeansModel
import org.apache.spark.mllib.linalg.{ DenseMatrix, DenseVector, Matrix, SparseVector, Vector }
import org.apache.spark.mllib.regression.LinearRegressionModel
import spray.json._
import spray.json.DefaultJsonProtocol._

import scala.collection.immutable.Map

/**
 * Implicit conversions for Logistic Regression objects to/from JSON
 */

object ScoringJsonReaderWriters {

  implicit object SparseVectorFormat extends JsonFormat[SparseVector] {
    /**
     * Conversion from MLLib's SparseVector format to JsValue
     * @param obj: SparseVector whose format is SparseVector(val size: Int, val indices: Array[Int], val values: Array[Double])
     * @return JsValue
     */
    override def write(obj: SparseVector): JsValue = {
      JsObject(
        "size" -> JsNumber(obj.size),
        "indices" -> new JsArray(obj.indices.map(i => JsNumber(i)).toList),
        "values" -> new JsArray(obj.values.map(d => JsNumber(d)).toList)
      )
    }

    /**
     * Conversion from JsValue to MLLib's SparseVector format
     * @param json: JsValue
     * @return SparseVector whose format is SparseVector(val size: Int, val indices: Array[Int], val values: Array[Double])
     */
    override def read(json: JsValue): SparseVector = {
      val fields = json.asJsObject.fields
      val size = fields.get("size").get.asInstanceOf[JsNumber].value.intValue
      val indices = fields.get("indices").get.asInstanceOf[JsArray].elements.map(i => i.asInstanceOf[JsNumber].value.intValue).toArray
      val values = fields.get("values").get.asInstanceOf[JsArray].elements.map(i => i.asInstanceOf[JsNumber].value.doubleValue).toArray

      new SparseVector(size, indices, values)
    }
  }

  implicit object DenseVectorFormat extends JsonFormat[DenseVector] {
    /**
     * Conversion from MLLib's DenseVector format to JsValue
     * @param obj DenseVector, whose format is DenseVector(val values: Array[Double])
     * @return JsValue
     */
    override def write(obj: DenseVector): JsValue = {
      JsObject(
        "values" -> new JsArray(obj.values.map(d => JsNumber(d)).toList)
      )
    }

    /**
     * Conversion from JsValue to MLLib's DenseVector format
     * @param json JsValue
     * @return DenseVector, whose format is DenseVector(val values: Array[Double])
     */
    override def read(json: JsValue): DenseVector = {
      val fields = json.asJsObject.fields
      val values = fields.get("values").get.asInstanceOf[JsArray].elements.map(i => i.asInstanceOf[JsNumber].value.doubleValue).toArray
      new DenseVector(values)
    }
  }

  implicit object LinearRegressionModelFormat extends JsonFormat[LinearRegressionModel] {
    /**
     * The write methods converts from LinearRegressionModel to JsValue
     * @param obj LinearRegressionModel. Where LinearRegressionModel's format is
     *            LinearRegressionModel(val weights: Vector,val intercept: Double)
     *            and the weights Vector could be either a SparseVector or DenseVector
     * @return JsValue
     */
    override def write(obj: LinearRegressionModel): JsValue = {
      val weights = VectorFormat.write(obj.weights)
      JsObject(
        "weights" -> weights,
        "intercept" -> JsNumber(obj.intercept)
      )
    }

    /**
     * The read method reads a JsValue to LinearRegressionModel
     * @param json JsValue
     * @return LinearRegressionModel with format LinearRegressionModel(val weights: Vector,val intercept: Double)
     *         and the weights Vector could be either a SparseVector or DenseVector
     */
    override def read(json: JsValue): LinearRegressionModel = {
      val fields = json.asJsObject.fields
      val intercept = fields.getOrElse("intercept", throw new IllegalArgumentException("Error in de-serialization: Missing intercept."))
        .asInstanceOf[JsNumber].value.doubleValue()

      val weights = fields.get("weights").map(v => {
        VectorFormat.read(v)
      }
      ).get

      new LinearRegressionModel(weights, intercept)
    }

  }

  implicit object VectorFormat extends JsonFormat[Vector] {
    override def write(obj: Vector): JsValue = {
      obj match {
        case sv: SparseVector => SparseVectorFormat.write(sv)
        case dv: DenseVector => DenseVectorFormat.write(dv)
        case _ => throw new IllegalArgumentException("Object does not confirm to Vector format.")
      }
    }

    override def read(json: JsValue): Vector = {
      if (json.asJsObject.fields.get("size").isDefined) {
        SparseVectorFormat.read(json)
      }
      else {
        DenseVectorFormat.read(json)
      }
    }
  }

  implicit object DenseMatrixFormat extends JsonFormat[DenseMatrix] {
    override def write(obj: DenseMatrix): JsValue = {
      JsObject(
        "numRows" -> JsNumber(obj.numRows),
        "numCols" -> JsNumber(obj.numCols),
        "values" -> new JsArray(obj.values.map(d => JsNumber(d)).toList),
        "isTransposed" -> JsBoolean(obj.isTransposed)
      )
    }

    override def read(json: JsValue): DenseMatrix = {
      val fields = json.asJsObject.fields

      val numRows = getOrInvalid(fields, "numRows").convertTo[Int]
      val numCols = getOrInvalid(fields, "numCols").convertTo[Int]
      val values = fields.get("values").get.asInstanceOf[JsArray].elements.map(i => i.asInstanceOf[JsNumber].value.doubleValue).toArray
      val isTransposed = getOrInvalid(fields, "isTransposed").convertTo[Boolean]

      new DenseMatrix(numRows, numCols, values, isTransposed)
    }
  }

  implicit object MatrixFormat extends JsonFormat[Matrix] {
    override def write(obj: Matrix): JsValue = {
      obj match {

        case dm: DenseMatrix => DenseMatrixFormat.write(dm)
        case _ => throw new IllegalArgumentException("Objects doe not confirm to DenseMatrix format")
      }
    }

    override def read(json: JsValue): Matrix = {
      DenseMatrixFormat.read(json)
    }
  }

  implicit object KmeansModelFormat extends JsonFormat[KMeansModel] {
    /**
     * The write methods converts from KMeans to JsValue
     * @param obj KMeansModel. Where KMeansModel's format is
     *            val clusterCenters: Array[Vector]
     *            and the weights Vector could be either a SparseVector or DenseVector
     * @return JsValue
     */
    override def write(obj: KMeansModel): JsValue = {
      val centers = obj.clusterCenters.map(vector => VectorFormat.write(vector))
      JsObject("clusterCenters" -> JsArray(centers.toList))
    }

    /**
     * The read method reads a JsValue to KMeansModel
     * @param json JsValue
     * @return KMeansModel with format KMeansModel(val clusterCenters:Array[Vector])
     *         where Vector could be either a SparseVector or DenseVector
     */
    override def read(json: JsValue): KMeansModel = {
      val fields = json.asJsObject.fields

      val centers = fields.get("clusterCenters").get.asInstanceOf[JsArray].elements.map(vector => {
        VectorFormat.read(vector)
      })

      new KMeansModel(centers.toArray)
    }

  }

  implicit object SVMModelFormat extends JsonFormat[SVMModel] {
    /**
     * The write methods converts from SVMModel to JsValue
     * @param obj SVMModel. Where SVMModel's format is
     *            SVMModel(val weights: Vector,val intercept: Double)
     *            and the weights Vector could be either a SparseVector or DenseVector
     * @return JsValue
     */
    override def write(obj: SVMModel): JsValue = {
      val weights = VectorFormat.write(obj.weights)
      JsObject(
        "weights" -> weights,
        "intercept" -> JsNumber(obj.intercept)
      )
    }

    /**
     * The read method reads a JsValue to SVMModel
     * @param json JsValue
     * @return SVMModel with format SVMModel(val weights: Vector,val intercept: Double)
     *         and the weights Vector could be either a SparseVector or DenseVector
     */
    override def read(json: JsValue): SVMModel = {
      val fields = json.asJsObject.fields
      val intercept = fields.getOrElse("intercept", throw new IllegalArgumentException("Error in de-serialization: Missing intercept."))
        .asInstanceOf[JsNumber].value.doubleValue()

      val weights = fields.get("weights").map(v => {
        VectorFormat.read(v)
      }
      ).get

      new SVMModel(weights, intercept)
    }

  }

<<<<<<< HEAD
  implicit object PrincipalComponentsModelFormat extends JsonFormat[PrincipalComponentsData] {

    override def write(obj: PrincipalComponentsData): JsValue = {
      val singularValues = VectorFormat.write(obj.singularValues)
      val meanVector = VectorFormat.write(obj.meanVector)
      JsObject(
        "k" -> obj.k.toJson,
        "observationColumns" -> obj.observationColumns.toJson,
        "meanCentered" -> obj.meanCentered.toJson,
        "meanVector" -> meanVector,
        "singularValues" -> singularValues,
        "vFactor" -> obj.vFactor.toJson
      )
    }

    override def read(json: JsValue): PrincipalComponentsData = {
      val fields = json.asJsObject.fields
      val k = getOrInvalid(fields, "k").convertTo[Int]
      val observationColumns = getOrInvalid(fields, "observationColumns").convertTo[List[String]]
      val meanCentered = getOrInvalid(fields, "meanCentered").convertTo[Boolean]
      val meanVector = VectorFormat.read(getOrInvalid(fields, "meanVector"))
      val singularValues = VectorFormat.read(getOrInvalid(fields, "singularValues"))
      val vFactor = MatrixFormat.read(getOrInvalid(fields, "vFactor"))

      new PrincipalComponentsData(k, observationColumns, meanCentered, meanVector, singularValues, vFactor)
    }
  }

=======
  implicit object LdaModelFormat extends JsonFormat[LdaModel] {
    /**
     * The write methods converts from LdaModel to JsValue
     * @param obj LdaModel. Where LdaModel's format is
     *            LdaModel(val numTopics: Int,val topicWordMap: Map[String, scala.Vector])
     * @return JsValue
     */
    override def write(obj: LdaModel): JsValue = {
      JsObject(
        "num_topics" -> JsNumber(obj.numTopics),
        "topic_word_map" -> obj.topicWordMap.toJson
      )
    }

    /**
     * The read methods converts from LdaModel to JsValue
     * @param json JsValue
     * @return LdaModel with format LdaModel(val numTopics: Int,val topicWordMap: Map[String, scala.Vector])
     */
    override def read(json: JsValue): LdaModel = {
      val fields = json.asJsObject.fields
      val numTopics = getOrInvalid(fields, "num_topics").convertTo[Int]
      val topicWordMap = getOrInvalid(fields, "topic_word_map").convertTo[Map[String, scala.Vector[Double]]]
      LdaModel(numTopics, topicWordMap)
    }
  }

  implicit object LdaModelPredictReturnFormat extends JsonFormat[LdaModelPredictReturn] {
    /**
     * The write methods converts from LdaModelPredictReturn to JsValue
     * @param obj LdaModelPredictReturn. Where LdaModelPredictReturn's format is
     *            LdaModelPredictReturn(val topicsGivenDoc: scala.Vector,val newWordsCount: Int, val newWordsPercentage: Double)
     * @return JsValue
     */
    override def write(obj: LdaModelPredictReturn): JsValue = {
      JsObject(
        "topics_given_docs" -> obj.topicsGivenDoc.toJson,
        "new_words_count" -> JsNumber(obj.newWordsCount),
        "new_words_percentage" -> JsNumber(obj.newWordsPercentage)
      )
    }

    /**
     * The read methods converts from LdaModelPredictReturn to JsValue
     * @param json JsValue
     * @return LdaModelPredictReturn with format
     *         LdaModelPredictReturn(val topicsGivenDoc: scala.Vector,val newWordsCount: Int, val newWordsPercentage: Double)
     */
    override def read(json: JsValue): LdaModelPredictReturn = {
      val fields = json.asJsObject.fields
      val topicsGivenDoc = getOrInvalid(fields, "topics_given_docs").convertTo[scala.Vector[Double]]
      val newWordsCount = getOrInvalid(fields, "new_words_count").convertTo[Int]
      val newWordsPercentage = getOrInvalid(fields, "new_words_percentage").convertTo[Double]

      LdaModelPredictReturn(topicsGivenDoc, newWordsCount, newWordsPercentage)
    }
  }
>>>>>>> 6d87f2a5
  //  implicit object NaiveBayesModelFormat extends JsonFormat[NaiveBayesModel] {
  //
  //    override def write(obj: NaiveBayesModel): JsValue = {
  //      JsObject(
  //        "labels" -> obj.labels.toJson,
  //        "pi" -> obj.pi.toJson,
  //        "theta" -> obj.theta.toJson
  //      )
  //    }
  //
  //    override def read(json: JsValue): NaiveBayesModel = {
  //      val fields = json.asJsObject.fields
  //      val labels = getOrInvalid(fields, "labels").convertTo[Array[Double]]
  //      val pi = getOrInvalid(fields, "pi").convertTo[Array[Double]]
  //      val theta = getOrInvalid(fields, "theta").convertTo[Array[Array[Double]]]
  //      new NaiveBayesModel(labels, pi, theta)
  //    }
  //
  //  }

  def getOrInvalid[T](map: Map[String, T], key: String): T = {
    // throw exception if a programmer made a mistake
    map.getOrElse(key, throw new InvalidJsonException(s"expected key $key was not found in JSON $map"))
  }

}

class InvalidJsonException(message: String) extends RuntimeException(message)<|MERGE_RESOLUTION|>--- conflicted
+++ resolved
@@ -244,9 +244,15 @@
 
   }
 
-<<<<<<< HEAD
   implicit object PrincipalComponentsModelFormat extends JsonFormat[PrincipalComponentsData] {
-
+    /**
+     * The write methods converts from PrincipalComponentsData to JsValue
+     * @param obj PrincipalComponentsData. Where PrinicipalComponentData's format is
+     *            PrincipalComponentsData(val k: Int, val observationColumns: List[String], meanCentered: Boolean,
+     *            meanVector:org.apache.spark.mllib.linalg.Vector, singularValues: org.apache.spark.mllib.linalg.Vector,
+     *            vFactor: org.apache.spark.mllib.linalg.Matrix)
+     * @return JsValue
+     */
     override def write(obj: PrincipalComponentsData): JsValue = {
       val singularValues = VectorFormat.write(obj.singularValues)
       val meanVector = VectorFormat.write(obj.meanVector)
@@ -260,6 +266,13 @@
       )
     }
 
+    /**
+     * The read methods converts from PrincipalComponentsData to JsValue
+     * @param json JsValue
+     * @return PrincipalComponentsData(val k: Int, val observationColumns: List[String], meanCentered: Boolean,
+     *            meanVector: org.apache.spark.mllib.linalg.Vector, singularValues: org.apache.spark.mllib.linalg.Vector,
+     *            vFactor: org.apache.spark.mllib.linalg.Matrix)
+     */
     override def read(json: JsValue): PrincipalComponentsData = {
       val fields = json.asJsObject.fields
       val k = getOrInvalid(fields, "k").convertTo[Int]
@@ -273,7 +286,6 @@
     }
   }
 
-=======
   implicit object LdaModelFormat extends JsonFormat[LdaModel] {
     /**
      * The write methods converts from LdaModel to JsValue
@@ -331,7 +343,6 @@
       LdaModelPredictReturn(topicsGivenDoc, newWordsCount, newWordsPercentage)
     }
   }
->>>>>>> 6d87f2a5
   //  implicit object NaiveBayesModelFormat extends JsonFormat[NaiveBayesModel] {
   //
   //    override def write(obj: NaiveBayesModel): JsValue = {
